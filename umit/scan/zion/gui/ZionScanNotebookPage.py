#!/usr/bin/env python
# -*- coding: utf-8 -*-
#
# Copyright (C) 2009 Adriano Monteiro Marques
#
# Author: Joao Paulo de Souza Medeiros <ignotus@umitproject.org>
#
# This program is free software; you can redistribute it and/or modify
# it under the terms of the GNU General Public License as published by
# the Free Software Foundation; either version 2 of the License, or
# (at your option) any later version.
#
# This program is distributed in the hope that it will be useful,
# but WITHOUT ANY WARRANTY; without even the implied warranty of
# MERCHANTABILITY or FITNESS FOR A PARTICULAR PURPOSE.  See the
# GNU General Public License for more details.
#
# You should have received a copy of the GNU General Public License
# along with this program; if not, write to the Free Software
# Foundation, Inc., 51 Franklin Street, Fifth Floor, Boston, MA 02110-1301 USA

import gtk
import gobject
import netifaces
import thread
import getopt
from multiprocessing import Process, Queue
from ipaddr import IPNetwork

from higwidgets.higframe import HIGFrameRNet
from higwidgets.higboxes import HIGVBox, HIGHBox
from higwidgets.higdialogs import HIGAlertDialog
from higwidgets.higscrollers import HIGScrolledWindow

from umit.core.UmitConf import ProfileNotFound, Profile
from umit.core.Paths import Path
from umit.core.UmitLogging import log
from umit.core.I18N import _
from umit.umpa.sniffing.libpcap import pypcap

from umit.gui.ScanOpenPortsPage import ScanOpenPortsPage

from umit.scan.zion.gui.AttractorWidget import AttractorWidget
from umit.zion.scan import probe
from umit.zion.core import address, options, zion, host
from umit.zion.core.host import PORT_STATE_OPEN

ICON_DIR = 'share/pixmaps/umit/'

PIXBUF_FIREWALL = gtk.gdk.pixbuf_new_from_file(ICON_DIR + 'firewall.png')
PIXBUF_SYNPROXY = gtk.gdk.pixbuf_new_from_file(ICON_DIR + 'shield.png')
PIXBUF_HONEYD = gtk.gdk.pixbuf_new_from_file(ICON_DIR + 'honey.png')
PIXBUF_UNKNOWN = gtk.gdk.pixbuf_new_from_file(ICON_DIR + 'unknown_32.png')

SCANNING = _("Scanning")

class ZionHostsView(gtk.Notebook):
    """
    """
    def __init__(self):
        """
        """
        gtk.Notebook.__init__(self)
        self.set_border_width(6)
        self.set_tab_pos(gtk.POS_TOP)

        self.__create_widgets()

    def __create_widgets(self):
        """
        """
        self.__scans_page = ZionScansPage()
        self.__ports_page = HIGVBox()
        
        self.open_ports = ScanOpenPortsPage()

        self.append_page(self.__scans_page, gtk.Label(_('Scans')))
        self.append_page(self.__ports_page, gtk.Label(_('Ports')))
        
        self.__ports_page.add(self.open_ports)
        
    def port_mode(self):
        self.open_ports.host.port_mode() 
    
    def get_scans_page(self):
        """
        """
        return self.__scans_page

class ZionScansPage(HIGHBox):
    """
    """
    def __init__(self):
        """
        """
        HIGHBox.__init__(self)
        
        # Creating widgets
        self.__create_widgets()
        
        # Setting scrolled window
        self.__set_scrolled_window()
        
        # Setting text view
        self.__set_text_view()
        
        # Getting text buffer
        self.text_buffer = self.text_view.get_buffer()
        
        # Adding widgets
        self.__boxalign = gtk.Alignment()
        self.__boxalign.set_padding(8, 0, 0, 8)
        self.__boxalign.add(self.__hbox)
        self._pack_expand_fill(self.scrolled)
        self._pack_noexpand_nofill(self.__boxalign)
        
    def __create_widgets (self):
        # Creating widgets
        self.scrolled = gtk.ScrolledWindow()
        self.text_view = gtk.TextView()
        
        self.__hbox = HIGVBox()
        self.__attractor = AttractorWidget()
        self.__osinfo = gtk.Label()
        self.__textalign = gtk.Alignment()
        self.__textalign.add(self.__osinfo)
        self.__textalign.set_padding(8, 0, 0, 8)
        self.__frame_attractor = HIGFrameRNet(_('Attractor'))
        self.__frame_attractor._add(self.__attractor)

        self.__hbox._pack_noexpand_nofill(self.__frame_attractor)
        self.__hbox._pack_noexpand_nofill(self.__textalign)
        
    def __set_scrolled_window(self):
        # By default the vertical scroller remains at bottom
        self._scroll_at_bottom = True

        # Seting scrolled window
        self.scrolled.set_border_width(5)
        self.scrolled.add(self.text_view)
        self.scrolled.set_policy(gtk.POLICY_AUTOMATIC, gtk.POLICY_AUTOMATIC)
        
    def __set_text_view(self):
        self.text_view.set_wrap_mode(gtk.WRAP_WORD)
        self.text_view.set_editable(False)
        
    def write(self, text):
        """
        Write text to output box.
        """
        self.text_buffer.insert(self.text_buffer.get_end_iter(), text)
        
    def clean(self):
        """
        Clear all text in output box.
        """
        self.text_buffer.set_text('')
        self.clear_os_info()
        self.clear_attractors()
        
    def update_attractors(self,attractors):
        """
        Update the attractors at widget to plot them.
        """
        self.__attractor.update(attractors)
        
    def clear_attractors(self):
        """
        Clean the attractors ploted in widget
        """
        self.__attractor.update([])
        
    def update_os_info(self, info):
        """
        Update information about OS running on host.
        """
        str = 'Information:\nVendor: %s\nOS: %s %s' % (info['vendor_name'], info['os_name'], info['os_version'])
        self.__osinfo.set_text(str)
        
    def clear_os_info(self):
        """
        Clear information about OS scanned
        """
        self.__osinfo.set_text("")
        
    def hide_attractor_box(self):
        """
        Hide the box containing the attractor widget.
        """
        self.remove(self.__boxalign)
        
    def show_attractor_box(self):
        """
        Show the box containing the attractor widget.
        """
        self._pack_noexpand_nofill(self.__boxalign)
        self.show_all()

            
class ZionHostsList(gtk.ScrolledWindow):
    """
    """
    def __init__(self):
        """
        """
        gtk.ScrolledWindow.__init__(self)
        self.set_border_width(6)
        self.set_policy(gtk.POLICY_AUTOMATIC, gtk.POLICY_AUTOMATIC)
        self.set_shadow_type(gtk.SHADOW_NONE)

        self.__create_widgets()

    def __create_widgets(self):
        """
        """
        self.__cell_text = gtk.CellRendererText()
        self.__cell_pixbuf = gtk.CellRendererPixbuf()

        self.__hosts_store = gtk.ListStore(gtk.gdk.Pixbuf, str)

        self.__hosts_treeview = gtk.TreeView(self.__hosts_store)
        self.__hosts_treeview.connect('cursor-changed', self.__cursor_callback)

        self.__hosts_column = list()

        self.__column_type = gtk.TreeViewColumn(_('Type'),
                                                self.__cell_pixbuf,
                                                pixbuf=0)
        self.__column_host = gtk.TreeViewColumn(_('Host'),
                                                self.__cell_text,
                                                text=1)

        self.__column_type.set_reorderable(True)
        self.__column_type.set_resizable(False)
        self.__column_host.set_reorderable(True)
        self.__column_host.set_resizable(False)

        self.__hosts_treeview.append_column(self.__column_type)
        self.__hosts_treeview.append_column(self.__column_host)

        self.__hosts_store.set_sort_func(0, self.__sort_type)
        self.__hosts_store.set_sort_func(1, self.__sort_host)

        self.add(self.__hosts_treeview)

        self.__hosts_treeview.set_cursor((0,))
        self.__cursor_callback(self.__hosts_treeview)

    def __cursor_callback(self, widget):
        """
        """
        path = widget.get_cursor()[0]
        if len(self.__hosts_store)>0:
            iter = self.__hosts_store.get_iter(path)
            self.__hosts_store.get_value(iter, 0)

    def __sort_type(self, treemodel, iter1, iter2):
        """
        """
        return 0

    def __sort_host(self, treemodel, iter1, iter2):
        """
        """
        return 0
    
    def clear_hosts(self):
        """
        """
        for i in range(len(self.__hosts_store)):
            iter = self.__hosts_store.get_iter_root()
            del(self.__hosts_store[iter])
        
    def add_host(self, name, host_type=None):
        """
        """
        self.__hosts_store.append([host_type,name])
        pass

class ZionResultsPage(gtk.HPaned):
    """
    """
    def __init__(self):
        """
        """
        gtk.HPaned.__init__(self)

        self.__create_widgets()
        self.set_position(200)

    def __create_widgets(self):
        """
        """
        self.__list = ZionHostsList()
        self.__view = ZionHostsView()

        self.add1(self.__list)
        self.add2(self.__view)
        
    def clear_port_list(self):
        """Clear Umit's scan result ports list."""
        self.__view.open_ports.host.clear_port_list()
        
    def set_host_port(self, host):
        """Set host to dipslay in Ports tab."""
        host_page = self.__view.open_ports.host
        host_page.switch_port_to_list_store()
        
        host_page.clear_port_list()
        
        ports = host.get_ports()
        port_ids = ports.keys()
        port_ids.sort()
        
        for port in port_ids:
            host_page.add_port(
                    (self.findout_service_icon(ports[port]), ) +
                    get_port_info(ports[port]))
            
    def update_host_info(self, host):
        """Update host info to show host ports."""
        self.__view.port_mode()
        self.set_host_port(host)        
            
    def findout_service_icon(self, port_info):
        return gtk.STOCK_YES
    
    def get_hosts_view(self):
        """
        """
        return self.__view
    
    def get_hosts_list(self):
        """
        """
        return self.__list

class ZionProfile(HIGVBox):
    """
    """
    def __init__(self, target=None):
        """
        """
        HIGVBox.__init__(self)

        self.target = target
        self.result = ZionResultsPage()

        self.pack_end(self.result)
        self.result.get_hosts_view().set_current_page(0)
        
        # construct communication queues
        self.q1 = Queue()
        self.q2 = Queue()
        fd = self.q2._reader.fileno()
        # observe received messages in queue
        gobject.io_add_watch(fd, gobject.IO_IN, self.update)

    def update_target(self, target):
        """
        """
        self.target = target

    def check_scan(self):
        """
        """
        if self.target:
            return True
        return False
    
    def update_info(self, text):
        """
        Update information page.
        """
        self.result.get_hosts_view().get_scans_page().write(text)
        
    def update_port_info(self, host):
        """
        Update the port scan information of host.
        """
        self.result.update_host_info(host)
        self.update_info('Host scanning finished\n')
        
    def update_attractors(self, attractors):
        """
        Update the scans page with the graph of attractors
        """
        self.result.get_hosts_view().get_scans_page().update_attractors(attractors)
        
    def update_host_information(self, info):
        """
        Update information about OS running on host.
        """
        self.result.get_hosts_view().get_scans_page().update_os_info(info)
        self.update_info('OS detection finished\n')
        
    def honeyd_finished(self, result):
        """
        Write information about honeyd detection result
        """
        if result:
            self.update_info('Target is honeyd\n')
        else:
            self.update_info('Target isnt honeyd\n')
            
    def synproxy_finished(self, result):
        """
        Write information about synproxy detection result
        """
        if result:
            self.update_info('Target is synproxy\n')
        else:
            self.update_info('Target isnt synproxy\n')   
            
    def update(self, fd, cond):
        """
        Update interface with the information received by zion process
        """
        signal, params = self.q2.get()
        
        if signal=='update_status':
            self.update_info(params)
        elif signal=='scan_finished':
            self.update_port_info(params)
        elif signal=='attractors_built':
            self.update_attractors(params)
        elif signal=='matching_finished':
            self.update_host_information(params)
        elif signal=='honeyd_finished':
            self.honeyd_finished(params)
        elif signal=='synproxy_finished':
            self.synproxy_finished(params)
        return True            

class ZionProfileHoneyd(ZionProfile):
	"""
	"""
	def __init__(self, target=None):
		"""
		"""
		ZionProfile.__init__(self, target)
		# remove attractor box
		self.result.get_hosts_view().get_scans_page().hide_attractor_box()
	
	def start(self):
		"""
		"""        
		self.result.get_hosts_list().clear_hosts()
		targets = []
		addr_list = []
		print "self.Target Value is -"
		print(self.target)
		if self.target.find('/') == -1:
			print "It does not contain /"
			if address.recognize(self.target) == address.Unknown:
				if address.is_name(self.target):
					l = probe.get_addr_from_name(self.target)
					for i in l:
						try:
							targets.append(host.Host(i, self.target))
							addr_list.append(i)
							host_str = '%s\n%s' % (i, self.target)
							self.result.get_hosts_list().add_host(host_str)
						except:
							print "Unimplemented support to address: %s." % i
				else:
					print "Error : Doesnot recoginise Target"
			else:
				targets.append(host.Host(self.target))
				addr_list.append(self.target)
				self.result.get_hosts_list().add_host(self.target)
		else:
			for ip in IPNetwork(self.target):
				ip_str = '%s' % ip
				targets.append(host.Host(ip_str))
				addr_list.append(ip_str)
				self.result.get_hosts_list().add_host(ip_str)

		device = get_default_device()
		#addr = iter(addr_list)
		destaddr = addr_list[0]
<<<<<<< HEAD
		print "Destination Address-"
		print(destaddr)
=======
>>>>>>> abc0c75e
		if address.recognize(destaddr) == address.IPv4:
			saddr = get_ip_address(device)
		elif address.recognize(destaddr) == address.IPv6:
			temp_addr = get_ipv6_address(device)
			print(temp_addr)
			if temp_addr.find('%') != -1:
				saddr = temp_addr.split('%')[0]
<<<<<<< HEAD
				print "Value of Temp addr in if case ",
				print(temp_addr)
				print "Value of Temp addr in if case ",
				print(saddr)
				
			else:
				saddr = temp_addr
				print "Value of Temp addr else ",
				print(temp_addr)
				saddr = temp_addr
=======
				
			else:
				saddr = temp_addr
>>>>>>> abc0c75e
		else:
			print "Unknown address format"
		
			
		#saddr = "2001:0:53aa:64c:2496:d8dd:c44e:b5fd"
		print "Source address -",
		print(saddr)
		


		opts = options.Options()
		opts.add("-c",device)
		opts.add("--forge-addr",saddr)
		# honeyd option
		opts.add("-n")
		
		for target in targets:
			z = zion.Zion(opts,  [target])
			p = Process(target=z.run, args=(self.q2,))
			p.start()

class ZionProfileOS(ZionProfile):
	"""
	"""
	def __init__(self, target=None):
		"""
		"""
		ZionProfile.__init__(self, target)
		
	def start(self):
		"""
		"""
		z = zion.Zion(options.Options(), [])

		self.result.get_hosts_view().get_scans_page().clean()
		self.result.clear_port_list()

		# clear previous hosts in the list
		self.result.get_hosts_list().clear_hosts()

		# verify address to scan
<<<<<<< HEAD
		print "self.Target Value is -"
		print(self.target)
=======
>>>>>>> abc0c75e
		addr_list = []
		
		if self.target.find('/') == -1:
			if address.recognize(self.target) == address.Unknown:
				if address.is_name(self.target):
					l = probe.get_addr_from_name(self.target)
					for i in l:
						try:
							z.append_target(host.Host(i, self.target))
							host_str = '%s\n%s' % (i, self.target)
							addr_list.append(i)
							self.result.get_hosts_list().add_host(host_str)
						except:
							print "Unimplemented support to address: %s." % i
				else:
					print "Error : Doesnot recoginise Target"
			else:
				z.append_target(host.Host(self.target))
				addr_list.append(self.target)
				self.result.get_hosts_list().add_host(self.target)
		else:
			for ip in IPNetwork(self.target):
				ip_str = '%s' % ip
				z.append_target(host.Host(ip_str))
				addr_list.append(ip_str)
				self.result.get_hosts_list().add_host(ip_str)
		
		# configure zion options
		device = get_default_device()
		#addr = iter(addr_list)
		destaddr = addr_list[0]
<<<<<<< HEAD
		print "Destination Address-"
		print(destaddr)
=======
>>>>>>> abc0c75e
		if address.recognize(destaddr) == address.IPv4:
			saddr = get_ip_address(device)
		elif address.recognize(destaddr) == address.IPv6:
			temp_addr = get_ipv6_address(device)
			print(temp_addr)
			if temp_addr.find('%') != -1:
				saddr = temp_addr.split('%')[0]
<<<<<<< HEAD
				print "Value of Temp addr in if case ",
				print(temp_addr)
				print "Value of Temp addr in if case ",
				print(saddr)
				#saddr = "2001:0:53aa:64c:389d:9c27:87c7:55a8"
			else:
				saddr = temp_addr
				print "Value of Temp addr else ",
				print(temp_addr)
				saddr = temp_addr
		else:
			print "Unknown address format"
		
		##saddr = "2001:0:53aa:64c:38d3:b950:c44e:b128"	
		print "Source address -",
		print(saddr)
		#saddr = get_ip_address(device)
=======
				#saddr = "2001:0:53aa:64c:389d:9c27:87c7:55a8"
			else:
				saddr = temp_addr
		else:
			print "Unknown address format"
		
		##saddr = "2001:0:53aa:64c:38d3:b950:c44e:b128"
		#saddr = get_ip_address(device)
		print "----------------------"
		print saddr
		print destaddr
>>>>>>> abc0c75e
		
		z.get_option_object().add("-c",device)
		z.get_option_object().add("-d")
		z.get_option_object().add("--forge-addr",saddr)

		p = Process(target=z.run, args=(self.q2,))
		p.start()
           

class ZionProfilePrompt(ZionProfile):
    """
    """
    def __init__(self, target=None):
        """
        """
        ZionProfile.__init__(self, target)
        
        # hide attractor box
        self.result.get_hosts_view().get_scans_page().hide_attractor_box()

        self.__command_hbox = HIGHBox()
        self.__command_label = gtk.Label(_('Command:'))
        self.command_entry = gtk.Entry()

        self.__command_hbox._pack_noexpand_nofill(self.__command_label)
        self.__command_hbox._pack_expand_fill(self.command_entry)

        self._pack_noexpand_nofill(self.__command_hbox)

    def check_scan(self):
        """
        """
        if self.command_entry.get_text().strip():
            return True
        return False
    
    def start(self):
        """
        """
        zion_options = options.Options()
        
        # get command options
        command = self.command_entry.get_text().strip()
        try:
            opts, addrs = getopt.gnu_getopt(command.split(),
                    options.OPTIONS_SHORT,
                    options.OPTIONS_LONG)
        except getopt.GetoptError, e:
            print 'Error: %s.' % e
            
        for o in opts:
            opt, value = o
            zion_options.add(opt, value)
            
        # hide attractor box if not needed
        if zion_options.has(options.OPTION_DETECT) or zion_options.has(options.OPTION_SYNPROXY):
            self.result.get_hosts_view().get_scans_page().show_attractor_box()
            
        z = zion.Zion(zion_options, [])
            
        for a in addrs:
            if address.recognize(a) == address.Unknown:
                l = probe.get_addr_from_name(a)
                for i in l:
                    try:
                        z.append_target(host.Host(i, a))
                    except:
                        print "Unimplemented support to address: %s." % i
            else:
                z.append_target(host.Host(a))
        
        # run zion
        p = Process(target=z.run, args=(self.q2,))
        p.start()
        

class ZionProfileSYNProxy(ZionProfile):
	"""
	"""
	def __init__(self, target=None):
		"""
		"""
		ZionProfile.__init__(self, target)
		# remove attractor box
		self.result.get_hosts_view().get_scans_page().hide_attractor_box()
		
	def start(self):
		"""
		"""        
		self.result.get_hosts_list().clear_hosts()
		targets = []
		addr_list = []
<<<<<<< HEAD
		print "self.Target Value is -"
		print(self.target)
=======
>>>>>>> abc0c75e
		if self.target.find('/') == -1:
			print "It does not contain /"
			if address.recognize(self.target) == address.Unknown:
				if address.is_name(self.target):
					l = probe.get_addr_from_name(self.target)
					for i in l:
						try:
							targets.append(host.Host(i, self.target))
							addr_list.append(i)
							host_str = '%s\n%s' % (i, self.target)
							self.result.get_hosts_list().add_host(host_str)
						except:
							print "Unimplemented support to address: %s." % i
				else:
					print "Error : Doesnot recoginise Target"
			else:
				targets.append(host.Host(self.target))
				addr_list.append(self.target)
				self.result.get_hosts_list().add_host(self.target)
		else:
			for ip in IPNetwork(self.target):
				ip_str = '%s' % ip
				targets.append(host.Host(ip_str))
				addr_list.append(ip_str)
				self.result.get_hosts_list().add_host(ip_str)

		device = get_default_device()
		#addr = iter(addr_list)
		destaddr = addr_list[0]
		print "Destination Address-"
		print(destaddr)
		if address.recognize(destaddr) == address.IPv4:
			saddr = get_ip_address(device)
		elif address.recognize(destaddr) == address.IPv6:
			temp_addr = get_ipv6_address(device)
<<<<<<< HEAD
			print(temp_addr)
			if temp_addr.find('%') != -1:
				saddr = temp_addr.split('%')[0]
				print "Value of Temp addr in if case ",
				print(temp_addr)
				print "Value of Temp addr in if case ",
				print(saddr)
				#saddr = "2001:0:53aa:64c:2c70:cf79:c44e:bda4"
			else:
				saddr = temp_addr
				print "Value of Temp addr else ",
				print(temp_addr)
				saddr = temp_addr
=======
			if temp_addr.find('%') != -1:
				saddr = temp_addr.split('%')[0]
				#saddr = "2001:0:53aa:64c:2c70:cf79:c44e:bda4"
			else:
				saddr = temp_addr
>>>>>>> abc0c75e
		else:
			print "Unknown address format"
		
			
		print "Source address -",
		print(saddr)

		opts = options.Options()
		opts.add("-c",device)
		opts.add("--forge-addr",saddr)
		# synproxy option
		opts.add("-y")
		        
		for target in targets:
			z = zion.Zion(opts,  [target])
			p = Process(target=z.run, args=(self.q2,))
			p.start()

PROFILE_CLASS = {'1': ZionProfileHoneyd,
                 '2': ZionProfileOS,
                 '3': ZionProfilePrompt,
                 '4': ZionProfileSYNProxy}

class ZionScanNotebookPage(gtk.Alignment):
    """
    """
    def __init__(self, page):
        """
        """
        gtk.Alignment.__init__(self, 0, 0, 1, 1)

        self.page = page
        self.profile = None

    def profile_changed(self, widget, event=None):
        """
        """
        profile = self.page.toolbar.selected_profile
        target = self.page.toolbar.selected_target.strip()

        if self.profile != profile:
            id = Profile()._get_it(profile, 'zion_id')
            if self.get_child():
                self.remove(self.get_child())

            self.add(PROFILE_CLASS[id](target))

            if type(self.get_child()) == ZionProfilePrompt:
                self.page.toolbar.target_entry.set_sensitive(False)
                self.get_child().command_entry.connect('changed',
                    lambda x: self.page.toolbar.scan_button.set_sensitive(True))
            else:
                self.page.toolbar.target_entry.set_sensitive(True)

            self.show_all()
            self.profile = profile

    def target_changed(self, widget, event=None):
        """
        """
        target = self.page.toolbar.selected_target.strip()
        self.get_child().update_target(target)

        if self.get_child().check_scan():
            self.page.toolbar.scan_button.set_sensitive(True)
        else:
            self.page.toolbar.scan_button.set_sensitive(False)

    def start_scan_cb(self, widget):
        """
        """
        target = self.page.toolbar.selected_target.strip()
        self.page.toolbar.add_new_target(target)
        self.get_child().start()

    def kill_scan(self):
        """
        """
        pass

    def close_tab(self):
        """
        """
        pass

    def create_references(self):
        """
        """
        self.target_handle = self.page.toolbar.target_entry.connect('changed',
                self.target_changed)
        self.page.toolbar.target_entry.changed_handler = self.target_handle

    def delete_references(self):
        """
        """
        id = self.target_handle
        if (self.page.toolbar.target_entry.handler_is_connected(id)):
            self.page.toolbar.target_entry.disconnect(id)
            self.page.toolbar.target_entry.changed_handler = None

def get_port_info(port):
    """Return port info."""
    if (port.status == host.PORT_STATE_OPEN):
        status = 'open'
    elif (port.status == host.PORT_STATE_FILTERED):
        status = 'filtered'
    else:
        status = 'closed'
        
    if (port.protocol == host.PROTOCOL_TCP):
        protocol = 'tcp'
    elif (port.protocol == PROTOCOL_UDP):
        protocol = 'udp'
    elif (port.protocol == PROTOCOL_ICMP):
        procotol = 'icmp'
    else:
        protocol = ''

    return (
            int(port.number),
            protocol,
            status,
            port.service,
            '')

def get_default_device():
    """
    If any default device is available in options use that, otherwise,
    Return the first (default) network device, which is usually 'eth0' under
    Linux and Windows and varies under BSD.

    @return: name of the first device.
    """

    # TODO: read device from options
<<<<<<< HEAD
    device = "lo"
=======
    device = "eth0"
>>>>>>> abc0c75e
    #device = netifaces.interfaces()[0]
    return device

def get_ip_address(interface):
    """ Return the ip address of the specified interface """
    return netifaces.ifaddresses(interface)[netifaces.AF_INET][0]['addr']
    
def get_ipv6_address(interface):
    """ Return the ip address of the specified interface """
    return netifaces.ifaddresses(interface)[netifaces.AF_INET6][0]['addr']<|MERGE_RESOLUTION|>--- conflicted
+++ resolved
@@ -479,11 +479,6 @@
 		device = get_default_device()
 		#addr = iter(addr_list)
 		destaddr = addr_list[0]
-<<<<<<< HEAD
-		print "Destination Address-"
-		print(destaddr)
-=======
->>>>>>> abc0c75e
 		if address.recognize(destaddr) == address.IPv4:
 			saddr = get_ip_address(device)
 		elif address.recognize(destaddr) == address.IPv6:
@@ -491,22 +486,9 @@
 			print(temp_addr)
 			if temp_addr.find('%') != -1:
 				saddr = temp_addr.split('%')[0]
-<<<<<<< HEAD
-				print "Value of Temp addr in if case ",
-				print(temp_addr)
-				print "Value of Temp addr in if case ",
-				print(saddr)
 				
 			else:
 				saddr = temp_addr
-				print "Value of Temp addr else ",
-				print(temp_addr)
-				saddr = temp_addr
-=======
-				
-			else:
-				saddr = temp_addr
->>>>>>> abc0c75e
 		else:
 			print "Unknown address format"
 		
@@ -548,11 +530,6 @@
 		self.result.get_hosts_list().clear_hosts()
 
 		# verify address to scan
-<<<<<<< HEAD
-		print "self.Target Value is -"
-		print(self.target)
-=======
->>>>>>> abc0c75e
 		addr_list = []
 		
 		if self.target.find('/') == -1:
@@ -584,11 +561,6 @@
 		device = get_default_device()
 		#addr = iter(addr_list)
 		destaddr = addr_list[0]
-<<<<<<< HEAD
-		print "Destination Address-"
-		print(destaddr)
-=======
->>>>>>> abc0c75e
 		if address.recognize(destaddr) == address.IPv4:
 			saddr = get_ip_address(device)
 		elif address.recognize(destaddr) == address.IPv6:
@@ -596,25 +568,6 @@
 			print(temp_addr)
 			if temp_addr.find('%') != -1:
 				saddr = temp_addr.split('%')[0]
-<<<<<<< HEAD
-				print "Value of Temp addr in if case ",
-				print(temp_addr)
-				print "Value of Temp addr in if case ",
-				print(saddr)
-				#saddr = "2001:0:53aa:64c:389d:9c27:87c7:55a8"
-			else:
-				saddr = temp_addr
-				print "Value of Temp addr else ",
-				print(temp_addr)
-				saddr = temp_addr
-		else:
-			print "Unknown address format"
-		
-		##saddr = "2001:0:53aa:64c:38d3:b950:c44e:b128"	
-		print "Source address -",
-		print(saddr)
-		#saddr = get_ip_address(device)
-=======
 				#saddr = "2001:0:53aa:64c:389d:9c27:87c7:55a8"
 			else:
 				saddr = temp_addr
@@ -626,7 +579,6 @@
 		print "----------------------"
 		print saddr
 		print destaddr
->>>>>>> abc0c75e
 		
 		z.get_option_object().add("-c",device)
 		z.get_option_object().add("-d")
@@ -719,11 +671,6 @@
 		self.result.get_hosts_list().clear_hosts()
 		targets = []
 		addr_list = []
-<<<<<<< HEAD
-		print "self.Target Value is -"
-		print(self.target)
-=======
->>>>>>> abc0c75e
 		if self.target.find('/') == -1:
 			print "It does not contain /"
 			if address.recognize(self.target) == address.Unknown:
@@ -759,27 +706,11 @@
 			saddr = get_ip_address(device)
 		elif address.recognize(destaddr) == address.IPv6:
 			temp_addr = get_ipv6_address(device)
-<<<<<<< HEAD
-			print(temp_addr)
-			if temp_addr.find('%') != -1:
-				saddr = temp_addr.split('%')[0]
-				print "Value of Temp addr in if case ",
-				print(temp_addr)
-				print "Value of Temp addr in if case ",
-				print(saddr)
-				#saddr = "2001:0:53aa:64c:2c70:cf79:c44e:bda4"
-			else:
-				saddr = temp_addr
-				print "Value of Temp addr else ",
-				print(temp_addr)
-				saddr = temp_addr
-=======
 			if temp_addr.find('%') != -1:
 				saddr = temp_addr.split('%')[0]
 				#saddr = "2001:0:53aa:64c:2c70:cf79:c44e:bda4"
 			else:
 				saddr = temp_addr
->>>>>>> abc0c75e
 		else:
 			print "Unknown address format"
 		
@@ -915,11 +846,7 @@
     """
 
     # TODO: read device from options
-<<<<<<< HEAD
-    device = "lo"
-=======
     device = "eth0"
->>>>>>> abc0c75e
     #device = netifaces.interfaces()[0]
     return device
 
