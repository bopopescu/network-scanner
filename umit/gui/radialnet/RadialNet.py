--- conflicted
+++ resolved
@@ -506,12 +506,8 @@
     def set_ring_gap(self, ring_gap):
         """
         """
-<<<<<<< HEAD
-        if ring_gap >= self.__min_ring_gap and ring_gap  < 400.00:
-=======
         if  self.__radius_gap_set == 0:
             if ring_gap >= self.__min_ring_gap and ring_gap < 500.0 :
->>>>>>> abc0c75e
 
                 #print "i am herre"
                 #print ring_gap
@@ -527,12 +523,6 @@
             self.__ring_gap = ring_gap
             self.__update_nodes_positions()
             self.queue_draw()
-<<<<<<< HEAD
-        else:
-            self.__ring_gap = ring_gap/2
-            self.__update_nodes_positions()
-            self.queue_draw()
-=======
             
         #print self.__ring_gap
         #print ring_gap
@@ -541,7 +531,6 @@
             
         #print "gap sewt value",
         #print self.__radius_gap_set
->>>>>>> abc0c75e
 
 
     def scroll_event(self, widget, event):
@@ -575,7 +564,6 @@
         elif key == 'Page_Down':
             self.set_scale(self.__scale - 0.01)
 
-        
         self.queue_draw()
 
         return True
@@ -605,7 +593,6 @@
         elif key == 'l':
             self.__show_latency = not self.__show_latency
 
-        self.__update_nodes_positions()
         self.queue_draw()
 
         return True
@@ -628,7 +615,6 @@
         for node in self.__graph.get_nodes():
             node.set_draw_info({'over':False})
 
-        
         self.queue_draw()
 
         return False
@@ -716,11 +702,7 @@
                 else:
                     node.set_draw_info({'region': self.__region_color})
 
-<<<<<<< HEAD
-                self.__update_nodes_positions()
-=======
                 
->>>>>>> abc0c75e
                 self.queue_draw()
 
         # show node details
@@ -807,11 +789,7 @@
         self.__last_motion_point = pointer
 
         self.grab_focus()
-<<<<<<< HEAD
-        self.__update_nodes_positions()
-=======
         #self.__update_nodes_positions()
->>>>>>> abc0c75e
         self.queue_draw()
         
         return False
@@ -1282,11 +1260,6 @@
 
             else:
                 #ring = node.get_draw_info('ring')
-<<<<<<< HEAD
-                #print "The value of ring in _update_nodes_positions"
-                #print ring
-=======
->>>>>>> abc0c75e
                 #node.set_coordinate_radius(self.__calc_radius(ring))
                 radius = self.__calc_radius(node.get_draw_info('ring'))
                 flip = node.get_draw_info('flip')
@@ -1295,10 +1268,6 @@
                 radius += flip
                 
             node.set_coordinate_radius(radius)
-<<<<<<< HEAD
-            
-=======
->>>>>>> abc0c75e
 
 
     @graph_is_not_empty
@@ -1457,8 +1426,6 @@
 
                     node_total = max - min
                     children_need = node.get_draw_info('children_need')
-                    
-                    flip = 1
 
                     for child in children:
 
@@ -1468,19 +1435,12 @@
                         if node_total < children_need:
                             r = child.get_draw_info('radius')
                             child.set_draw_info({'flip':(r * flip)})
-<<<<<<< HEAD
-=======
                             
->>>>>>> abc0c75e
                             flip *= -1
                             
                         else:
                             child.set_draw_info({'flip':0})
-<<<<<<< HEAD
-                            
-=======
-
->>>>>>> abc0c75e
+
 
                         theta = child_total / 2 + min + self.__rotate
 
@@ -1573,15 +1533,9 @@
         # set nodes' hierarchy
         self.__arrange_nodes()
         self.calc_sorted_nodes()
-<<<<<<< HEAD
-        ring_radius = self.__graph.get_main_node().minimal_radius(self.__graph, self.__graph.get_main_node())
-
-        self.set_ring_gap(ring_radius)
-=======
         #ring_radius = self.__graph.get_main_node().minimal_radius(self.__graph, self.__graph.get_main_node())
 
         #self.set_ring_gap(ring_radius)
->>>>>>> abc0c75e
         # set nodes' coordinate radius
         for node in self.__graph.get_nodes():
 
@@ -2048,11 +2002,7 @@
     def angle_from_object(distance, size):
         """
         """
-<<<<<<< HEAD
-        return math.degrees(math.atan2(size , distance))
-=======
         return math.degrees(math.atan2(size, distance))
->>>>>>> abc0c75e
         
     # End of Geometry
     
